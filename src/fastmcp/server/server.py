"""FastMCP - A more ergonomic interface for MCP servers."""

from __future__ import annotations

import datetime
from collections.abc import AsyncIterator, Awaitable, Callable
from contextlib import (
    AbstractAsyncContextManager,
    AsyncExitStack,
    asynccontextmanager,
)
from contextvars import ContextVar
from functools import partial
from typing import TYPE_CHECKING, Any, Generic, Literal

import anyio
import httpx
import uvicorn
from mcp.server.auth.middleware.auth_context import AuthContextMiddleware
from mcp.server.auth.middleware.bearer_auth import (
    BearerAuthBackend,
    RequireAuthMiddleware,
)
from mcp.server.auth.provider import OAuthAuthorizationServerProvider
from mcp.server.lowlevel.helper_types import ReadResourceContents
from mcp.server.lowlevel.server import LifespanResultT
from mcp.server.lowlevel.server import Server as MCPServer
from mcp.server.session import ServerSession
from mcp.server.sse import SseServerTransport
from mcp.server.stdio import stdio_server
from mcp.types import (
    AnyFunction,
    EmbeddedResource,
    GetPromptResult,
    ImageContent,
    PromptMessage,
    TextContent,
    ToolAnnotations,
)
from mcp.types import Prompt as MCPPrompt
from mcp.types import Resource as MCPResource
from mcp.types import ResourceTemplate as MCPResourceTemplate
from mcp.types import Tool as MCPTool
from pydantic.networks import AnyUrl
from starlette.applications import Starlette
from starlette.middleware import Middleware
from starlette.middleware.authentication import AuthenticationMiddleware
from starlette.requests import Request
from starlette.responses import Response
from starlette.routing import Mount, Route
from starlette.types import Receive, Scope, Send

import fastmcp
import fastmcp.settings
from fastmcp.exceptions import NotFoundError, ResourceError
from fastmcp.prompts import Prompt, PromptManager
from fastmcp.prompts.prompt import PromptResult
from fastmcp.resources import Resource, ResourceManager
from fastmcp.resources.template import ResourceTemplate
from fastmcp.tools import ToolManager
from fastmcp.tools.tool import Tool
from fastmcp.utilities.decorators import DecoratedFunction
from fastmcp.utilities.logging import configure_logging, get_logger

if TYPE_CHECKING:
    from fastmcp.client import Client
    from fastmcp.server.context import Context
    from fastmcp.server.openapi import FastMCPOpenAPI
    from fastmcp.server.proxy import FastMCPProxy

logger = get_logger(__name__)

NOT_FOUND = object()


_current_starlette_request: ContextVar[Request | None] = ContextVar(
    "starlette_request",
    default=None,
)


@asynccontextmanager
async def starlette_request_context(request: Request):
    token = _current_starlette_request.set(request)
    try:
        yield
    finally:
        _current_starlette_request.reset(token)


def get_current_starlette_request() -> Request | None:
    return _current_starlette_request.get()


class MountedServer:
    def __init__(
        self,
        prefix: str,
        server: FastMCP,
        tool_separator: str | None = None,
        resource_separator: str | None = None,
        prompt_separator: str | None = None,
    ):
        if tool_separator is None:
            tool_separator = "_"
        if resource_separator is None:
            resource_separator = "+"
        if prompt_separator is None:
            prompt_separator = "_"

        self.server = server
        self.prefix = prefix
        self.tool_separator = tool_separator
        self.resource_separator = resource_separator
        self.prompt_separator = prompt_separator

    async def get_tools(self) -> dict[str, Tool]:
        tools = await self.server.get_tools()
        return {
            f"{self.prefix}{self.tool_separator}{key}": tool
            for key, tool in tools.items()
        }

    async def get_resources(self) -> dict[str, Resource]:
        resources = await self.server.get_resources()
        return {
            f"{self.prefix}{self.resource_separator}{key}": resource
            for key, resource in resources.items()
        }

    async def get_resource_templates(self) -> dict[str, ResourceTemplate]:
        templates = await self.server.get_resource_templates()
        return {
            f"{self.prefix}{self.resource_separator}{key}": template
            for key, template in templates.items()
        }

    async def get_prompts(self) -> dict[str, Prompt]:
        prompts = await self.server.get_prompts()
        return {
            f"{self.prefix}{self.prompt_separator}{key}": prompt
            for key, prompt in prompts.items()
        }

    def match_tool(self, key: str) -> bool:
        return key.startswith(f"{self.prefix}{self.tool_separator}")

    def strip_tool_prefix(self, key: str) -> str:
        return key.removeprefix(f"{self.prefix}{self.tool_separator}")

    def match_resource(self, key: str) -> bool:
        return key.startswith(f"{self.prefix}{self.resource_separator}")

    def strip_resource_prefix(self, key: str) -> str:
        return key.removeprefix(f"{self.prefix}{self.resource_separator}")

    def match_prompt(self, key: str) -> bool:
        return key.startswith(f"{self.prefix}{self.prompt_separator}")

    def strip_prompt_prefix(self, key: str) -> str:
        return key.removeprefix(f"{self.prefix}{self.prompt_separator}")


class TimedCache:
    def __init__(self, expiration: datetime.timedelta):
        self.expiration = expiration
        self.cache: dict[Any, tuple[Any, datetime.datetime]] = {}

    def set(self, key: Any, value: Any) -> None:
        expires = datetime.datetime.now() + self.expiration
        self.cache[key] = (value, expires)

    def get(self, key: Any) -> Any:
        value = self.cache.get(key)
        if value is not None and value[1] > datetime.datetime.now():
            return value[0]
        else:
            return NOT_FOUND

    def clear(self) -> None:
        self.cache.clear()


@asynccontextmanager
async def default_lifespan(server: FastMCP) -> AsyncIterator[Any]:
    """Default lifespan context manager that does nothing.

    Args:
        server: The server instance this lifespan is managing

    Returns:
        An empty context object
    """
    yield {}


def _lifespan_wrapper(
    app: FastMCP,
    lifespan: Callable[[FastMCP], AbstractAsyncContextManager[LifespanResultT]],
) -> Callable[
    [MCPServer[LifespanResultT]], AbstractAsyncContextManager[LifespanResultT]
]:
    @asynccontextmanager
    async def wrap(s: MCPServer[LifespanResultT]) -> AsyncIterator[LifespanResultT]:
        async with AsyncExitStack() as stack:
            context = await stack.enter_async_context(lifespan(app))
            yield context

    return wrap


class FastMCP(Generic[LifespanResultT]):
    def __init__(
        self,
        name: str | None = None,
        instructions: str | None = None,
        auth_server_provider: OAuthAuthorizationServerProvider[Any, Any, Any]
        | None = None,
        lifespan: (
            Callable[
                [FastMCP[LifespanResultT]],
                AbstractAsyncContextManager[LifespanResultT],
            ]
            | None
        ) = None,
        tags: set[str] | None = None,
        **settings: Any,
    ):
        self.tags: set[str] = tags or set()
        self.settings = fastmcp.settings.ServerSettings(**settings)
        self._cache = TimedCache(
            expiration=datetime.timedelta(
                seconds=self.settings.cache_expiration_seconds
            )
        )

        self._mounted_servers: dict[str, MountedServer] = {}

        if lifespan is None:
            lifespan = default_lifespan

        self._mcp_server = MCPServer[LifespanResultT](
            name=name or "FastMCP",
            instructions=instructions,
            lifespan=_lifespan_wrapper(self, lifespan),
        )
        self._tool_manager = ToolManager(
            duplicate_behavior=self.settings.on_duplicate_tools
        )
        self._resource_manager = ResourceManager(
            duplicate_behavior=self.settings.on_duplicate_resources
        )
        self._prompt_manager = PromptManager(
            duplicate_behavior=self.settings.on_duplicate_prompts
        )

        if (self.settings.auth is not None) != (auth_server_provider is not None):
            # TODO: after we support separate authorization servers (see
            raise ValueError(
                "settings.auth must be specified if and only if auth_server_provider "
                "is specified"
            )
        self._auth_server_provider = auth_server_provider
        self._custom_starlette_routes: list[Route] = []
        self.dependencies = self.settings.dependencies

        # Set up MCP protocol handlers
        self._setup_handlers()

        # Configure logging
        configure_logging(self.settings.log_level)

    def __repr__(self) -> str:
        return f"{type(self).__name__}({self.name!r})"

    @property
    def name(self) -> str:
        return self._mcp_server.name

    @property
    def instructions(self) -> str | None:
        return self._mcp_server.instructions

    async def run_async(
        self, transport: Literal["stdio", "sse"] | None = None, **transport_kwargs: Any
    ) -> None:
        """Run the FastMCP server asynchronously.

        Args:
            transport: Transport protocol to use ("stdio" or "sse")
        """
        if transport is None:
            transport = "stdio"
        if transport not in ["stdio", "sse"]:
            raise ValueError(f"Unknown transport: {transport}")

        if transport == "stdio":
            await self.run_stdio_async(**transport_kwargs)
        else:  # transport == "sse"
            await self.run_sse_async(**transport_kwargs)

    def run(
        self, transport: Literal["stdio", "sse"] | None = None, **transport_kwargs: Any
    ) -> None:
        """Run the FastMCP server. Note this is a synchronous function.

        Args:
            transport: Transport protocol to use ("stdio" or "sse")
        """
        logger.info(f'Starting server "{self.name}"...')

        anyio.run(partial(self.run_async, transport, **transport_kwargs))

    def _setup_handlers(self) -> None:
        """Set up core MCP protocol handlers."""
        self._mcp_server.list_tools()(self._mcp_list_tools)
        self._mcp_server.call_tool()(self._mcp_call_tool)
        self._mcp_server.list_resources()(self._mcp_list_resources)
        self._mcp_server.read_resource()(self._mcp_read_resource)
        self._mcp_server.list_prompts()(self._mcp_list_prompts)
        self._mcp_server.get_prompt()(self._mcp_get_prompt)
        self._mcp_server.list_resource_templates()(self._mcp_list_resource_templates)

    def get_context(self) -> Context[ServerSession, LifespanResultT]:
        """
        Returns a Context object. Note that the context will only be valid
        during a request; outside a request, most methods will error.
        """

        try:
            request_context = self._mcp_server.request_context
        except LookupError:
            request_context = None
        from fastmcp.server.context import Context

        return Context(
            request_context=request_context,
            fastmcp=self,
            request=get_current_starlette_request(),
        )

    async def get_tools(self) -> dict[str, Tool]:
        """Get all registered tools, indexed by registered key."""
        if (tools := self._cache.get("tools")) is NOT_FOUND:
            tools = {}
            for server in self._mounted_servers.values():
                server_tools = await server.get_tools()
                tools.update(server_tools)
            tools.update(self._tool_manager.get_tools())
            self._cache.set("tools", tools)
        return tools

    async def get_resources(self) -> dict[str, Resource]:
        """Get all registered resources, indexed by registered key."""
        if (resources := self._cache.get("resources")) is NOT_FOUND:
            resources = {}
            for server in self._mounted_servers.values():
                server_resources = await server.get_resources()
                resources.update(server_resources)
            resources.update(self._resource_manager.get_resources())
            self._cache.set("resources", resources)
        return resources

    async def get_resource_templates(self) -> dict[str, ResourceTemplate]:
        """Get all registered resource templates, indexed by registered key."""
        if (templates := self._cache.get("resource_templates")) is NOT_FOUND:
            templates = {}
            for server in self._mounted_servers.values():
                server_templates = await server.get_resource_templates()
                templates.update(server_templates)
            templates.update(self._resource_manager.get_templates())
            self._cache.set("resource_templates", templates)
        return templates

    async def get_prompts(self) -> dict[str, Prompt]:
        """
        List all available prompts.
        """
        if (prompts := self._cache.get("prompts")) is NOT_FOUND:
            prompts = {}
            for server in self._mounted_servers.values():
                server_prompts = await server.get_prompts()
                prompts.update(server_prompts)
            prompts.update(self._prompt_manager.get_prompts())
            self._cache.set("prompts", prompts)
        return prompts

    def custom_route(
        self,
        path: str,
        methods: list[str],
        name: str | None = None,
        include_in_schema: bool = True,
    ):
        """
        Decorator to register a custom HTTP route on the FastMCP server.

        Allows adding arbitrary HTTP endpoints outside the standard MCP protocol,
        which can be useful for OAuth callbacks, health checks, or admin APIs.
        The handler function must be an async function that accepts a Starlette
        Request and returns a Response.

        Args:
            path: URL path for the route (e.g., "/oauth/callback")
            methods: List of HTTP methods to support (e.g., ["GET", "POST"])
            name: Optional name for the route (to reference this route with
                Starlette's reverse URL lookup feature)
            include_in_schema: Whether to include in OpenAPI schema, defaults to True

        Example:
            @server.custom_route("/health", methods=["GET"])
            async def health_check(request: Request) -> Response:
                return JSONResponse({"status": "ok"})
        """

        def decorator(
            func: Callable[[Request], Awaitable[Response]],
        ) -> Callable[[Request], Awaitable[Response]]:
            self._custom_starlette_routes.append(
                Route(
                    path,
                    endpoint=func,
                    methods=methods,
                    name=name,
                    include_in_schema=include_in_schema,
                )
            )
            return func

        return decorator

    async def _mcp_list_tools(self) -> list[MCPTool]:
        """
        List all available tools, in the format expected by the low-level MCP
        server.

        """
        tools = await self.get_tools()
        return [tool.to_mcp_tool(name=key) for key, tool in tools.items()]

    async def _mcp_list_resources(self) -> list[MCPResource]:
        """
        List all available resources, in the format expected by the low-level MCP
        server.

        """
        resources = await self.get_resources()
        return [
            resource.to_mcp_resource(uri=key) for key, resource in resources.items()
        ]

    async def _mcp_list_resource_templates(self) -> list[MCPResourceTemplate]:
        """
        List all available resource templates, in the format expected by the low-level
        MCP server.

        """
        templates = await self.get_resource_templates()
        return [
            template.to_mcp_template(uriTemplate=key)
            for key, template in templates.items()
        ]

    async def _mcp_list_prompts(self) -> list[MCPPrompt]:
        """
        List all available prompts, in the format expected by the low-level MCP
        server.

        """
        prompts = await self.get_prompts()
        return [prompt.to_mcp_prompt(name=key) for key, prompt in prompts.items()]

    async def _mcp_call_tool(
        self, key: str, arguments: dict[str, Any]
    ) -> list[TextContent | ImageContent | EmbeddedResource]:
        """Call a tool by name with arguments."""
        if self._tool_manager.has_tool(key):
            context = self.get_context()
            result = await self._tool_manager.call_tool(key, arguments, context=context)

        else:
            for server in self._mounted_servers.values():
                if server.match_tool(key):
                    new_key = server.strip_tool_prefix(key)
                    result = await server.server._mcp_call_tool(new_key, arguments)
                    break
            else:
                raise NotFoundError(f"Unknown tool: {key}")
        return result

    async def _mcp_read_resource(self, uri: AnyUrl | str) -> list[ReadResourceContents]:
        """
        Read a resource by URI, in the format expected by the low-level MCP
        server.
        """
        if self._resource_manager.has_resource(uri):
            context = self.get_context()
            resource = await self._resource_manager.get_resource(uri, context=context)
            try:
                content = await resource.read(context=context)
                return [
                    ReadResourceContents(content=content, mime_type=resource.mime_type)
                ]
            except Exception as e:
                logger.error(f"Error reading resource {uri}: {e}")
                raise ResourceError(str(e))
        else:
            for server in self._mounted_servers.values():
                if server.match_resource(str(uri)):
                    new_uri = server.strip_resource_prefix(str(uri))
                    return await server.server._mcp_read_resource(new_uri)
            else:
                raise NotFoundError(f"Unknown resource: {uri}")

    async def _mcp_get_prompt(
        self, name: str, arguments: dict[str, Any] | None = None
    ) -> GetPromptResult:
        """
        Get a prompt by name with arguments, in the format expected by the low-level
        MCP server.

        """
        if self._prompt_manager.has_prompt(name):
            context = self.get_context()
            messages = await self._prompt_manager.render_prompt(
                name, arguments=arguments or {}, context=context
            )

            return GetPromptResult(
                messages=[
                    PromptMessage(role=m.role, content=m.content) for m in messages
                ]
            )
        else:
            for server in self._mounted_servers.values():
                if server.match_prompt(name):
                    new_key = server.strip_prompt_prefix(name)
                    return await server.server._mcp_get_prompt(new_key, arguments)
            else:
                raise NotFoundError(f"Unknown prompt: {name}")

    def add_tool(
        self,
        fn: AnyFunction,
        name: str | None = None,
        description: str | None = None,
        tags: set[str] | None = None,
        annotations: ToolAnnotations | dict[str, Any] | None = None,
    ) -> None:
        """Add a tool to the server.

        The tool function can optionally request a Context object by adding a parameter
        with the Context type annotation. See the @tool decorator for examples.

        Args:
            fn: The function to register as a tool
            name: Optional name for the tool (defaults to function name)
            description: Optional description of what the tool does
            tags: Optional set of tags for categorizing the tool
            annotations: Optional annotations about the tool's behavior
        """
        if isinstance(annotations, dict):
            annotations = ToolAnnotations(**annotations)

        self._tool_manager.add_tool_from_fn(
            fn,
            name=name,
            description=description,
            tags=tags,
            annotations=annotations,
        )
        self._cache.clear()

    def tool(
        self,
        name: str | None = None,
        description: str | None = None,
        tags: set[str] | None = None,
        annotations: ToolAnnotations | dict[str, Any] | None = None,
    ) -> Callable[[AnyFunction], AnyFunction]:
        """Decorator to register a tool.

        Tools can optionally request a Context object by adding a parameter with the
        Context type annotation. The context provides access to MCP capabilities like
        logging, progress reporting, and resource access.

        Args:
            name: Optional name for the tool (defaults to function name)
            description: Optional description of what the tool does
            tags: Optional set of tags for categorizing the tool
            annotations: Optional annotations about the tool's behavior

        Example:
            @server.tool()
            def my_tool(x: int) -> str:
                return str(x)

            @server.tool()
            def tool_with_context(x: int, ctx: Context) -> str:
                ctx.info(f"Processing {x}")
                return str(x)

            @server.tool()
            async def async_tool(x: int, context: Context) -> str:
                await context.report_progress(50, 100)
                return str(x)
        """

        # Check if user passed function directly instead of calling decorator
        if callable(name):
            raise TypeError(
                "The @tool decorator was used incorrectly. "
                "Did you forget to call it? Use @tool() instead of @tool"
            )

        def decorator(fn: AnyFunction) -> AnyFunction:
            self.add_tool(
                fn,
                name=name,
                description=description,
                tags=tags,
                annotations=annotations,
            )
            return fn

        return decorator

    def add_resource(self, resource: Resource, key: str | None = None) -> None:
        """Add a resource to the server.

        Args:
            resource: A Resource instance to add
        """

        self._resource_manager.add_resource(resource, key=key)
        self._cache.clear()

    def add_resource_fn(
        self,
        fn: AnyFunction,
        uri: str,
        name: str | None = None,
        description: str | None = None,
        mime_type: str | None = None,
        tags: set[str] | None = None,
    ) -> None:
        """Add a resource or template to the server from a function.

        If the URI contains parameters (e.g. "resource://{param}") or the function
        has parameters, it will be registered as a template resource.

        Args:
            fn: The function to register as a resource
            uri: The URI for the resource
            name: Optional name for the resource
            description: Optional description of the resource
            mime_type: Optional MIME type for the resource
            tags: Optional set of tags for categorizing the resource
        """
        self._resource_manager.add_resource_or_template_from_fn(
            fn=fn,
            uri=uri,
            name=name,
            description=description,
            mime_type=mime_type,
            tags=tags,
        )
        self._cache.clear()

    def resource(
        self,
        uri: str,
        *,
        name: str | None = None,
        description: str | None = None,
        mime_type: str | None = None,
        tags: set[str] | None = None,
    ) -> Callable[[AnyFunction], AnyFunction]:
        """Decorator to register a function as a resource.

        The function will be called when the resource is read to generate its content.
        The function can return:
        - str for text content
        - bytes for binary content
        - other types will be converted to JSON

        Resources can optionally request a Context object by adding a parameter with the
        Context type annotation. The context provides access to MCP capabilities like
        logging, progress reporting, and session information.

        If the URI contains parameters (e.g. "resource://{param}") or the function
        has parameters, it will be registered as a template resource.

        Args:
            uri: URI for the resource (e.g. "resource://my-resource" or "resource://{param}")
            name: Optional name for the resource
            description: Optional description of the resource
            mime_type: Optional MIME type for the resource
            tags: Optional set of tags for categorizing the resource

        Example:
            @server.resource("resource://my-resource")
            def get_data() -> str:
                return "Hello, world!"

            @server.resource("resource://my-resource")
            async get_data() -> str:
                data = await fetch_data()
                return f"Hello, world! {data}"

            @server.resource("resource://{city}/weather")
            def get_weather(city: str) -> str:
                return f"Weather for {city}"

            @server.resource("resource://{city}/weather")
            def get_weather_with_context(city: str, ctx: Context) -> str:
                ctx.info(f"Fetching weather for {city}")
                return f"Weather for {city}"

            @server.resource("resource://{city}/weather")
            async def get_weather(city: str) -> str:
                data = await fetch_weather(city)
                return f"Weather for {city}: {data}"
        """
        # Check if user passed function directly instead of calling decorator
        if callable(uri):
            raise TypeError(
                "The @resource decorator was used incorrectly. "
                "Did you forget to call it? Use @resource('uri') instead of @resource"
            )

        def decorator(fn: AnyFunction) -> AnyFunction:
            self.add_resource_fn(
                fn=fn,
                uri=uri,
                name=name,
                description=description,
                mime_type=mime_type,
                tags=tags,
            )
            return fn

        return decorator

    def add_prompt(
        self,
        fn: Callable[..., PromptResult | Awaitable[PromptResult]],
        name: str | None = None,
        description: str | None = None,
        tags: set[str] | None = None,
    ) -> None:
        """Add a prompt to the server.

        Args:
            prompt: A Prompt instance to add
        """
        self._prompt_manager.add_prompt_from_fn(
            fn=fn,
            name=name,
            description=description,
            tags=tags,
        )
        self._cache.clear()

    def prompt(
        self,
        name: str | None = None,
        description: str | None = None,
        tags: set[str] | None = None,
    ) -> Callable[[AnyFunction], AnyFunction]:
        """Decorator to register a prompt.

        Prompts can optionally request a Context object by adding a parameter with the
        Context type annotation. The context provides access to MCP capabilities like
        logging, progress reporting, and session information.

        Args:
            name: Optional name for the prompt (defaults to function name)
            description: Optional description of what the prompt does
            tags: Optional set of tags for categorizing the prompt

        Example:
            @server.prompt()
            def analyze_table(table_name: str) -> list[Message]:
                schema = read_table_schema(table_name)
                return [
                    {
                        "role": "user",
                        "content": f"Analyze this schema:\n{schema}"
                    }
                ]

            @server.prompt()
            def analyze_with_context(table_name: str, ctx: Context) -> list[Message]:
                ctx.info(f"Analyzing table {table_name}")
                schema = read_table_schema(table_name)
                return [
                    {
                        "role": "user",
                        "content": f"Analyze this schema:\n{schema}"
                    }
                ]

            @server.prompt()
            async def analyze_file(path: str) -> list[Message]:
                content = await read_file(path)
                return [
                    {
                        "role": "user",
                        "content": {
                            "type": "resource",
                            "resource": {
                                "uri": f"file://{path}",
                                "text": content
                            }
                        }
                    }
                ]
        """
        # Check if user passed function directly instead of calling decorator
        if callable(name):
            raise TypeError(
                "The @prompt decorator was used incorrectly. "
                "Did you forget to call it? Use @prompt() instead of @prompt"
            )

        def decorator(func: AnyFunction) -> AnyFunction:
            self.add_prompt(func, name=name, description=description, tags=tags)
            return DecoratedFunction(func)

        return decorator

    async def run_stdio_async(self) -> None:
        """Run the server using stdio transport."""
        async with stdio_server() as (read_stream, write_stream):
            await self._mcp_server.run(
                read_stream,
                write_stream,
                self._mcp_server.create_initialization_options(),
            )

    async def run_sse_async(
        self,
        host: str | None = None,
        port: int | None = None,
        log_level: str | None = None,
    ) -> None:
        """Run the server using SSE transport."""
        starlette_app = self.sse_app()

        config = uvicorn.Config(
            starlette_app,
            host=host or self.settings.host,
            port=port or self.settings.port,
            log_level=log_level or self.settings.log_level.lower(),
        )
        server = uvicorn.Server(config)
        await server.serve()

    def sse_app(self) -> Starlette:
        """Return an instance of the SSE server app."""
        from starlette.middleware import Middleware
        from starlette.routing import Mount, Route

        # Set up auth context and dependencies

        sse = SseServerTransport(self.settings.message_path)

        async def handle_sse(scope: Scope, receive: Receive, send: Send):
            # Add client ID from auth context into request context if available

            async with sse.connect_sse(
                scope,
                receive,
                send,
            ) as streams:
<<<<<<< HEAD
                async with starlette_request_context(request):
                    await self._mcp_server.run(
                        streams[0],
                        streams[1],
                        self._mcp_server.create_initialization_options(),
                    )
=======
                await self._mcp_server.run(
                    streams[0],
                    streams[1],
                    self._mcp_server.create_initialization_options(),
                )
            return Response()

        # Create routes
        routes: list[Route | Mount] = []
        middleware: list[Middleware] = []
        required_scopes = []

        # Add auth endpoints if auth provider is configured
        if self._auth_server_provider:
            assert self.settings.auth
            from mcp.server.auth.routes import create_auth_routes

            required_scopes = self.settings.auth.required_scopes or []

            middleware = [
                # extract auth info from request (but do not require it)
                Middleware(
                    AuthenticationMiddleware,
                    backend=BearerAuthBackend(
                        provider=self._auth_server_provider,
                    ),
                ),
                # Add the auth context middleware to store
                # authenticated user in a contextvar
                Middleware(AuthContextMiddleware),
            ]
            routes.extend(
                create_auth_routes(
                    provider=self._auth_server_provider,
                    issuer_url=self.settings.auth.issuer_url,
                    service_documentation_url=self.settings.auth.service_documentation_url,
                    client_registration_options=self.settings.auth.client_registration_options,
                    revocation_options=self.settings.auth.revocation_options,
                )
            )

        # When auth is not configured, we shouldn't require auth
        if self._auth_server_provider:
            # Auth is enabled, wrap the endpoints with RequireAuthMiddleware
            routes.append(
                Route(
                    self.settings.sse_path,
                    endpoint=RequireAuthMiddleware(handle_sse, required_scopes),
                    methods=["GET"],
                )
            )
            routes.append(
                Mount(
                    self.settings.message_path,
                    app=RequireAuthMiddleware(sse.handle_post_message, required_scopes),
                )
            )
        else:
            # Auth is disabled, no need for RequireAuthMiddleware
            # Since handle_sse is an ASGI app, we need to create a compatible endpoint
            async def sse_endpoint(request: Request) -> None:
                # Convert the Starlette request to ASGI parameters
                await handle_sse(request.scope, request.receive, request._send)  # type: ignore[reportPrivateUsage]

            routes.append(
                Route(
                    self.settings.sse_path,
                    endpoint=sse_endpoint,
                    methods=["GET"],
                )
            )
            routes.append(
                Mount(
                    self.settings.message_path,
                    app=sse.handle_post_message,
                )
            )
        # mount these routes last, so they have the lowest route matching precedence
        routes.extend(self._custom_starlette_routes)
>>>>>>> 11cf3af5

        # Create Starlette app with routes and middleware
        return Starlette(
            debug=self.settings.debug, routes=routes, middleware=middleware
        )

    def mount(
        self,
        prefix: str,
        server: FastMCP[LifespanResultT],
        tool_separator: str | None = None,
        resource_separator: str | None = None,
        prompt_separator: str | None = None,
    ) -> None:
        """
        Mount another FastMCP server on a given prefix.
        """
        mounted_server = MountedServer(
            server=server,
            prefix=prefix,
            tool_separator=tool_separator,
            resource_separator=resource_separator,
            prompt_separator=prompt_separator,
        )
        self._mounted_servers[prefix] = mounted_server
        self._cache.clear()

    def unmount(self, prefix: str) -> None:
        self._mounted_servers.pop(prefix)
        self._cache.clear()

    async def import_server(
        self,
        prefix: str,
        server: FastMCP[LifespanResultT],
        tool_separator: str | None = None,
        resource_separator: str | None = None,
        prompt_separator: str | None = None,
    ) -> None:
        """
        Import the MCP objects from another FastMCP server into this one,
        optionally with a given prefix.

        Note that when a server is *imported*, its objects are immediately
        registered to the importing server. This is a one-time operation and
        future changes to the imported server will not be reflected in the
        importing server. Server-level configurations and lifespans are not imported.

        When an server is mounted: - The tools are imported with prefixed names
        using the tool_separator
          Example: If server has a tool named "get_weather", it will be
          available as "weatherget_weather"
        - The resources are imported with prefixed URIs using the
          resource_separator Example: If server has a resource with URI
          "weather://forecast", it will be available as
          "weather+weather://forecast"
        - The templates are imported with prefixed URI templates using the
          resource_separator Example: If server has a template with URI
          "weather://location/{id}", it will be available as
          "weather+weather://location/{id}"
        - The prompts are imported with prefixed names using the
          prompt_separator Example: If server has a prompt named
          "weather_prompt", it will be available as "weather_weather_prompt"
        - The mounted server's lifespan will be executed when the parent
          server's lifespan runs, ensuring that any setup needed by the mounted
          server is performed

        Args:
            prefix: The prefix to use for the mounted server server: The FastMCP
            server to mount tool_separator: Separator for tool names (defaults
            to "_") resource_separator: Separator for resource URIs (defaults to
            "+") prompt_separator: Separator for prompt names (defaults to "_")
        """
        if tool_separator is None:
            tool_separator = "_"
        if resource_separator is None:
            resource_separator = "+"
        if prompt_separator is None:
            prompt_separator = "_"

        # Import tools from the mounted server
        tool_prefix = f"{prefix}{tool_separator}"
        for key, tool in (await server.get_tools()).items():
            self._tool_manager.add_tool(tool, key=f"{tool_prefix}{key}")

        # Import resources and templates from the mounted server
        resource_prefix = f"{prefix}{resource_separator}"
        for key, resource in (await server.get_resources()).items():
            self._resource_manager.add_resource(resource, key=f"{resource_prefix}{key}")
        for key, template in (await server.get_resource_templates()).items():
            self._resource_manager.add_template(template, key=f"{resource_prefix}{key}")

        # Import prompts from the mounted server
        prompt_prefix = f"{prefix}{prompt_separator}"
        for key, prompt in (await server.get_prompts()).items():
            self._prompt_manager.add_prompt(prompt, key=f"{prompt_prefix}{key}")

        logger.info(f"Imported server {server.name} with prefix '{prefix}'")
        logger.debug(f"Imported tools with prefix '{tool_prefix}'")
        logger.debug(f"Imported resources with prefix '{resource_prefix}'")
        logger.debug(f"Imported templates with prefix '{resource_prefix}'")
        logger.debug(f"Imported prompts with prefix '{prompt_prefix}'")

        self._cache.clear()

    @classmethod
    def from_openapi(
        cls, openapi_spec: dict[str, Any], client: httpx.AsyncClient, **settings: Any
    ) -> FastMCPOpenAPI:
        """
        Create a FastMCP server from an OpenAPI specification.
        """
        from .openapi import FastMCPOpenAPI

        return FastMCPOpenAPI(openapi_spec=openapi_spec, client=client, **settings)

    @classmethod
    def from_fastapi(
        cls, app: Any, name: str | None = None, **settings: Any
    ) -> FastMCPOpenAPI:
        """
        Create a FastMCP server from a FastAPI application.
        """

        from .openapi import FastMCPOpenAPI

        client = httpx.AsyncClient(
            transport=httpx.ASGITransport(app=app), base_url="http://fastapi"
        )

        name = name or app.title

        return FastMCPOpenAPI(
            openapi_spec=app.openapi(), client=client, name=name, **settings
        )

    @classmethod
    def from_client(cls, client: Client, **settings: Any) -> FastMCPProxy:
        """
        Create a FastMCP proxy server from a FastMCP client.
        """
        from fastmcp.server.proxy import FastMCPProxy

        return FastMCPProxy(client=client, **settings)<|MERGE_RESOLUTION|>--- conflicted
+++ resolved
@@ -874,14 +874,6 @@
                 receive,
                 send,
             ) as streams:
-<<<<<<< HEAD
-                async with starlette_request_context(request):
-                    await self._mcp_server.run(
-                        streams[0],
-                        streams[1],
-                        self._mcp_server.create_initialization_options(),
-                    )
-=======
                 await self._mcp_server.run(
                     streams[0],
                     streams[1],
@@ -961,7 +953,6 @@
             )
         # mount these routes last, so they have the lowest route matching precedence
         routes.extend(self._custom_starlette_routes)
->>>>>>> 11cf3af5
 
         # Create Starlette app with routes and middleware
         return Starlette(
